package config

import (
	"bytes"
<<<<<<< HEAD
	"encoding/json"
=======
>>>>>>> 3e2e83d9
	"errors"
	"fmt"
	"go/types"
	"io"
	"os"
	"strings"

	"github.com/kyleconroy/sqlc/internal/pg"

	yaml "gopkg.in/yaml.v3"
)

const errMessageNoVersion = `The configuration file must have a version number.
Set the version to 1 at the top of sqlc.json:

{
  "version": "1"
  ...
}
`

const errMessageUnknownVersion = `The configuration file has an invalid version number.
The only supported version is "1".
`

const errMessageNoPackages = `No packages are configured`

type versionSetting struct {
<<<<<<< HEAD
	Number string `json:"version"`
=======
	Number string `json:"version" yaml:"version"`
>>>>>>> 3e2e83d9
}

type Engine string

const (
	EngineMySQL      Engine = "mysql"
	EnginePostgreSQL Engine = "postgresql"
)

type Config struct {
<<<<<<< HEAD
	Version string `json:"version"`
	SQL     []SQL  `json:"sql"`
	Gen     Gen    `json:"overrides,omitempty"`
}

type Gen struct {
	Go     *GenGo     `json:"go,omitempty"`
	Kotlin *GenKotlin `json:"kotlin,omitempty"`
}

type GenGo struct {
	Overrides []Override        `json:"overrides,omitempty"`
	Rename    map[string]string `json:"rename,omitempty"`
}

type GenKotlin struct {
	Rename map[string]string `json:"rename,omitempty"`
}

type SQL struct {
	Engine  Engine `json:"engine,omitempty"`
	Schema  string `json:"schema"`
	Queries string `json:"queries"`
	Gen     SQLGen `json:"gen"`
}

type SQLGen struct {
	Go     *SQLGo     `json:"go,omitempty"`
	Kotlin *SQLKotlin `json:"kotlin,omitempty"`
}

type SQLGo struct {
	EmitInterface       bool              `json:"emit_interface"`
	EmitJSONTags        bool              `json:"emit_json_tags"`
	EmitPreparedQueries bool              `json:"emit_prepared_queries"`
	Package             string            `json:"package"`
	Out                 string            `json:"out"`
	Overrides           []Override        `json:"overrides,omitempty"`
	Rename              map[string]string `json:"rename,omitempty"`
}

type SQLKotlin struct {
	Package string `json:"package"`
	Out     string `json:"out"`
=======
	Version string `json:"version" yaml:"version"`
	SQL     []SQL  `json:"sql" yaml:"sql"`
	Gen     Gen    `json:"overrides,omitempty" yaml:"overrides"`
}

type Gen struct {
	Go *GenGo `json:"go,omitempty" yaml:"go"`
}

type GenGo struct {
	Overrides []Override        `json:"overrides,omitempty" yaml:"overrides"`
	Rename    map[string]string `json:"rename,omitempty" yaml:"rename"`
}

type SQL struct {
	Engine  Engine `json:"engine,omitempty" yaml:"engine"`
	Schema  string `json:"schema" yaml:"schema"`
	Queries string `json:"queries" yaml:"queries"`
	Gen     SQLGen `json:"gen" yaml:"gen"`
}

type SQLGen struct {
	Go *SQLGo `json:"go,omitempty" yaml:"go"`
}

type SQLGo struct {
	EmitInterface       bool              `json:"emit_interface" yaml:"emit_interface"`
	EmitJSONTags        bool              `json:"emit_json_tags" yaml:"emit_json_tags"`
	EmitPreparedQueries bool              `json:"emit_prepared_queries" yaml:"emit_prepared_queries":`
	Package             string            `json:"package" yaml:"package"`
	Out                 string            `json:"out" yaml:"out"`
	Overrides           []Override        `json:"overrides,omitempty" yaml:"overrides"`
	Rename              map[string]string `json:"rename,omitempty" yaml:"rename"`
>>>>>>> 3e2e83d9
}

type Override struct {
	// name of the golang type to use, e.g. `github.com/segmentio/ksuid.KSUID`
	GoType string `json:"go_type" yaml:"go_type"`

	// fully qualified name of the Go type, e.g. `github.com/segmentio/ksuid.KSUID`
	DBType                  string `json:"db_type" yaml:"db_type"`
	Deprecated_PostgresType string `json:"postgres_type" yaml:"postgres_type"`

	// for global overrides only when two different engines are in use
	Engine Engine `json:"engine,omitempty" yaml:"engine"`

	// True if the GoType should override if the maching postgres type is nullable
	Null bool `json:"null" yaml:"null"`

	// fully qualified name of the column, e.g. `accounts.id`
	Column string `json:"column" yaml:"column"`

	ColumnName  string
	Table       pg.FQN
	GoTypeName  string
	GoPackage   string
	GoBasicType bool
}

func (o *Override) Parse() error {

	// validate deprecated postgres_type field
	if o.Deprecated_PostgresType != "" {
		fmt.Fprintf(os.Stderr, "WARNING: \"postgres_type\" is deprecated. Instead, use \"db_type\" to specify a type override.\n")
		if o.DBType != "" {
			return fmt.Errorf(`Type override configurations cannot have "db_type" and "postres_type" together. Use "db_type" alone`)
		}
		o.DBType = o.Deprecated_PostgresType
	}

	// validate option combinations
	switch {
	case o.Column != "" && o.DBType != "":
		return fmt.Errorf("Override specifying both `column` (%q) and `db_type` (%q) is not valid.", o.Column, o.DBType)
	case o.Column == "" && o.DBType == "":
		return fmt.Errorf("Override must specify one of either `column` or `db_type`")
	}

	// validate Column
	if o.Column != "" {
		colParts := strings.Split(o.Column, ".")
		switch len(colParts) {
		case 2:
			o.ColumnName = colParts[1]
			o.Table = pg.FQN{Schema: "public", Rel: colParts[0]}
		case 3:
			o.ColumnName = colParts[2]
			o.Table = pg.FQN{Schema: colParts[0], Rel: colParts[1]}
		case 4:
			o.ColumnName = colParts[3]
			o.Table = pg.FQN{Catalog: colParts[0], Schema: colParts[1], Rel: colParts[2]}
		default:
			return fmt.Errorf("Override `column` specifier %q is not the proper format, expected '[catalog.][schema.]colname.tablename'", o.Column)
		}
	}

	// validate GoType
	lastDot := strings.LastIndex(o.GoType, ".")
	lastSlash := strings.LastIndex(o.GoType, "/")
	typename := o.GoType
	if lastDot == -1 && lastSlash == -1 {
		// if the type name has no slash and no dot, validate that the type is a basic Go type
		var found bool
		for _, typ := range types.Typ {
			info := typ.Info()
			if info == 0 {
				continue
			}
			if info&types.IsUntyped != 0 {
				continue
			}
			if typename == typ.Name() {
				found = true
			}
		}
		if !found {
			return fmt.Errorf("Package override `go_type` specifier %q is not a Go basic type e.g. 'string'", o.GoType)
		}
		o.GoBasicType = true
	} else {
		// assume the type lives in a Go package
		if lastDot == -1 {
			return fmt.Errorf("Package override `go_type` specifier %q is not the proper format, expected 'package.type', e.g. 'github.com/segmentio/ksuid.KSUID'", o.GoType)
		}
		if lastSlash == -1 {
			return fmt.Errorf("Package override `go_type` specifier %q is not the proper format, expected 'package.type', e.g. 'github.com/segmentio/ksuid.KSUID'", o.GoType)
		}
		typename = o.GoType[lastSlash+1:]
		if strings.HasPrefix(typename, "go-") {
			// a package name beginning with "go-" will give syntax errors in
			// generated code. We should do the right thing and get the actual
			// import name, but in lieu of that, stripping the leading "go-" may get
			// us what we want.
			typename = typename[len("go-"):]
		}
		if strings.HasSuffix(typename, "-go") {
			typename = typename[:len(typename)-len("-go")]
		}
		o.GoPackage = o.GoType[:lastDot]
	}
	o.GoTypeName = typename
	isPointer := o.GoType[0] == '*'
	if isPointer {
		o.GoPackage = o.GoPackage[1:]
		o.GoTypeName = "*" + o.GoTypeName
	}

	return nil
}

var ErrMissingVersion = errors.New("no version number")
var ErrUnknownVersion = errors.New("invalid version number")
var ErrMissingEngine = errors.New("unknown engine")
var ErrUnknownEngine = errors.New("invalid engine")
var ErrNoPackages = errors.New("no packages")
var ErrNoPackageName = errors.New("missing package name")
var ErrNoPackagePath = errors.New("missing package path")
var ErrKotlinNoOutPath = errors.New("no output path")

func ParseConfig(rd io.Reader) (Config, error) {
	var buf bytes.Buffer
	var config Config
	var version versionSetting
<<<<<<< HEAD
	ver := io.TeeReader(rd, &buf)
	dec := json.NewDecoder(ver)
=======

	ver := io.TeeReader(rd, &buf)
	dec := yaml.NewDecoder(ver)
>>>>>>> 3e2e83d9
	if err := dec.Decode(&version); err != nil {
		return config, err
	}
	if version.Number == "" {
		return config, ErrMissingVersion
	}
	switch version.Number {
	case "1":
		return v1ParseConfig(&buf)
	case "2":
		return v2ParseConfig(&buf)
	default:
		return config, ErrUnknownVersion
	}
}

type CombinedSettings struct {
	Global    Config
	Package   SQL
	Go        SQLGo
<<<<<<< HEAD
	Kotlin    SQLKotlin
=======
>>>>>>> 3e2e83d9
	Rename    map[string]string
	Overrides []Override
}

func Combine(conf Config, pkg SQL) CombinedSettings {
	cs := CombinedSettings{
		Global:  conf,
		Package: pkg,
	}
	if conf.Gen.Go != nil {
		cs.Rename = conf.Gen.Go.Rename
		cs.Overrides = append(cs.Overrides, conf.Gen.Go.Overrides...)
	}
<<<<<<< HEAD
	if conf.Gen.Kotlin != nil {
		cs.Rename = conf.Gen.Kotlin.Rename
	}
	if pkg.Gen.Go != nil {
		cs.Go = *pkg.Gen.Go
		cs.Overrides = append(cs.Overrides, pkg.Gen.Go.Overrides...)
	}
	if pkg.Gen.Kotlin != nil {
		cs.Kotlin = *pkg.Gen.Kotlin
=======
	if pkg.Gen.Go != nil {
		cs.Go = *pkg.Gen.Go
		cs.Overrides = append(cs.Overrides, pkg.Gen.Go.Overrides...)
>>>>>>> 3e2e83d9
	}
	return cs
}<|MERGE_RESOLUTION|>--- conflicted
+++ resolved
@@ -2,10 +2,6 @@
 
 import (
 	"bytes"
-<<<<<<< HEAD
-	"encoding/json"
-=======
->>>>>>> 3e2e83d9
 	"errors"
 	"fmt"
 	"go/types"
@@ -34,11 +30,7 @@
 const errMessageNoPackages = `No packages are configured`
 
 type versionSetting struct {
-<<<<<<< HEAD
-	Number string `json:"version"`
-=======
 	Number string `json:"version" yaml:"version"`
->>>>>>> 3e2e83d9
 }
 
 type Engine string
@@ -49,52 +41,6 @@
 )
 
 type Config struct {
-<<<<<<< HEAD
-	Version string `json:"version"`
-	SQL     []SQL  `json:"sql"`
-	Gen     Gen    `json:"overrides,omitempty"`
-}
-
-type Gen struct {
-	Go     *GenGo     `json:"go,omitempty"`
-	Kotlin *GenKotlin `json:"kotlin,omitempty"`
-}
-
-type GenGo struct {
-	Overrides []Override        `json:"overrides,omitempty"`
-	Rename    map[string]string `json:"rename,omitempty"`
-}
-
-type GenKotlin struct {
-	Rename map[string]string `json:"rename,omitempty"`
-}
-
-type SQL struct {
-	Engine  Engine `json:"engine,omitempty"`
-	Schema  string `json:"schema"`
-	Queries string `json:"queries"`
-	Gen     SQLGen `json:"gen"`
-}
-
-type SQLGen struct {
-	Go     *SQLGo     `json:"go,omitempty"`
-	Kotlin *SQLKotlin `json:"kotlin,omitempty"`
-}
-
-type SQLGo struct {
-	EmitInterface       bool              `json:"emit_interface"`
-	EmitJSONTags        bool              `json:"emit_json_tags"`
-	EmitPreparedQueries bool              `json:"emit_prepared_queries"`
-	Package             string            `json:"package"`
-	Out                 string            `json:"out"`
-	Overrides           []Override        `json:"overrides,omitempty"`
-	Rename              map[string]string `json:"rename,omitempty"`
-}
-
-type SQLKotlin struct {
-	Package string `json:"package"`
-	Out     string `json:"out"`
-=======
 	Version string `json:"version" yaml:"version"`
 	SQL     []SQL  `json:"sql" yaml:"sql"`
 	Gen     Gen    `json:"overrides,omitempty" yaml:"overrides"`
@@ -102,11 +48,16 @@
 
 type Gen struct {
 	Go *GenGo `json:"go,omitempty" yaml:"go"`
+	Kotlin *GenKotlin `json:"kotlin,omitempty" yaml:"kotlin"`
 }
 
 type GenGo struct {
 	Overrides []Override        `json:"overrides,omitempty" yaml:"overrides"`
 	Rename    map[string]string `json:"rename,omitempty" yaml:"rename"`
+}
+
+type GenKotlin struct {
+	Rename map[string]string `json:"rename,omitempty" yaml:"rename"`
 }
 
 type SQL struct {
@@ -118,6 +69,7 @@
 
 type SQLGen struct {
 	Go *SQLGo `json:"go,omitempty" yaml:"go"`
+	Kotlin *SQLKotlin `json:"kotlin,omitempty" yaml:"kotlin"`
 }
 
 type SQLGo struct {
@@ -128,7 +80,11 @@
 	Out                 string            `json:"out" yaml:"out"`
 	Overrides           []Override        `json:"overrides,omitempty" yaml:"overrides"`
 	Rename              map[string]string `json:"rename,omitempty" yaml:"rename"`
->>>>>>> 3e2e83d9
+}
+
+type SQLKotlin struct {
+	Package string `json:"package" yaml:"package"`
+	Out     string `json:"out" yaml:"out"`
 }
 
 type Override struct {
@@ -259,14 +215,9 @@
 	var buf bytes.Buffer
 	var config Config
 	var version versionSetting
-<<<<<<< HEAD
-	ver := io.TeeReader(rd, &buf)
-	dec := json.NewDecoder(ver)
-=======
 
 	ver := io.TeeReader(rd, &buf)
 	dec := yaml.NewDecoder(ver)
->>>>>>> 3e2e83d9
 	if err := dec.Decode(&version); err != nil {
 		return config, err
 	}
@@ -287,10 +238,7 @@
 	Global    Config
 	Package   SQL
 	Go        SQLGo
-<<<<<<< HEAD
 	Kotlin    SQLKotlin
-=======
->>>>>>> 3e2e83d9
 	Rename    map[string]string
 	Overrides []Override
 }
@@ -304,7 +252,6 @@
 		cs.Rename = conf.Gen.Go.Rename
 		cs.Overrides = append(cs.Overrides, conf.Gen.Go.Overrides...)
 	}
-<<<<<<< HEAD
 	if conf.Gen.Kotlin != nil {
 		cs.Rename = conf.Gen.Kotlin.Rename
 	}
@@ -314,11 +261,6 @@
 	}
 	if pkg.Gen.Kotlin != nil {
 		cs.Kotlin = *pkg.Gen.Kotlin
-=======
-	if pkg.Gen.Go != nil {
-		cs.Go = *pkg.Gen.Go
-		cs.Overrides = append(cs.Overrides, pkg.Gen.Go.Overrides...)
->>>>>>> 3e2e83d9
 	}
 	return cs
 }