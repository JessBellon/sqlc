--- conflicted
+++ resolved
@@ -747,11 +747,7 @@
 // JSON tags: count, count_2, count_2
 //
 // This is unlikely to happen, so don't fix it yet
-<<<<<<< HEAD
-func (r Result) columnsToStruct(name string, columns []goColumn, settings CombinedSettings) *GoStruct {
-=======
-func (r Result) columnsToStruct(name string, columns []core.Column, settings config.CombinedSettings) *GoStruct {
->>>>>>> 5f60cd72
+func (r Result) columnsToStruct(name string, columns []goColumn, settings config.CombinedSettings) *GoStruct {
 	gs := GoStruct{
 		Name: name,
 	}
